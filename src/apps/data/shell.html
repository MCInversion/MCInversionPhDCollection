<!doctype html>
<html lang="en-us">
  <head>
    <meta charset="utf-8">
    <meta http-equiv="Content-Type" content="text/html; charset=utf-8">
    <style>
      body { margin:0px; padding: 0px; overflow: hidden; }
      .emscripten { padding-right: 0; margin-left: auto; margin-right: auto; display: block; }
      div.emscripten { text-align: center; }
      canvas.emscripten { 
          border:           0px none;  /* no border, otherwise mouse coords will be wrong */
          padding:          0px;       /* no padding, otherwise mouse coords will be wrong */
          background-color: white;
          width:            100vw;     /* be as wide as possible */
          height:           100vh;     /* be as tall as possible */
          max-height:       100vh;     /* don't grow more than screen height */
          display:          block;
          overflow:         hidden;    /* avoids scrollbars during loading */
      }
    </style>
  </head>

  <body>
    <div class="emscripten" id="status">Downloading...</div>
    <div class="emscripten">
      <progress value="0" max="100" id="progress" hidden=1></progress>  
    </div>
    <canvas class="emscripten" id="canvas" oncontextmenu="event.preventDefault()"></canvas>
    
    <script type='text/javascript'>
      var statusElement = document.getElementById('status');
      var progressElement = document.getElementById('progress');

      var urlParams = new URLSearchParams(window.location.search);
      var frameElem = window.frameElement;
      
      function hasParam(name) {
          if (urlParams && urlParams.has(name))
              return true;
          else if (frameElem && frameElem.hasAttribute(name))
              return true;
          return false;
      }
      
      function getParam(name) {
          if (urlParams && urlParams.has(name))
              return urlParams.get(name);
          else if (frameElem && frameElem.hasAttribute(name))
              return frameElem.getAttribute(name);
          return undefined;
      }
      
      function getFile(name) {
          var base = (window.location != window.parent.location) ? document.referrer : document.location.href;
          var url  = new URL(name, base);
          var path = url.pathname;
          var file = path.split('/').pop();
          return [ file, path ];
      }

      // here we collect the command line arguments to pass to the main function
      var argv = [];

      var Module = {

          preRun: [ function(){

              // show imgui controls?
              if (hasParam('controls'))
              { 
<<<<<<< HEAD
                  argv.push("-g");
=======
                  // we are in an iframe which has 'controls' property
                  // start with '-g', which shows gui controls
                  Module.arguments.push("-g");
>>>>>>> 09532b46
              }

              // model to be loaded 
              if (hasParam('model'))
              {
                  var [filename, pathname ] = getFile(getParam('model'));
                  FS.createPreloadedFile('./', filename, pathname, true, false);
                  argv.push(filename);
              }

              // matcap to be used
              if (hasParam('material'))
              {
                  var [filename, pathname] = getFile(getParam('material'));
                  FS.createPreloadedFile('./', filename, pathname, true, false);
                  argv.push("-m");
                  argv.push(filename);
              }

              // texture to be used
              if (hasParam('texture'))
              {
<<<<<<< HEAD
                  var [filename, pathname] = getFile(getParam('texture'));
                  FS.createPreloadedFile('./', filename, pathname, true, false);
                  argv.push("-t");
                  argv.push(filename);
=======
                  var filename = modelFileName.split('/').pop();
                  Module.arguments = [filename];
                  FS.createPreloadedFile('./', filename, modelFileName, true, false);
>>>>>>> 09532b46
              }

              // matcap specified as iframe attribute?
              if (window.frameElement && window.frameElement.hasAttribute("material"))
              {
                  var matFileName = window.frameElement.getAttribute("material");
                  var filename = matFileName.split('/').pop();
                  Module.arguments.push("-m");
                  Module.arguments.push(filename);
                  FS.createPreloadedFile('./', filename, matFileName, true, false);
              }

          }],

          arguments: argv,

          postRun: [],

          print: function(text) {
              console.log(text);
          },

          printErr: function(text) {
              console.error(text);
          },

          canvas: (function() {
              var canvas = document.getElementById('canvas');

              // As a default initial behavior, pop up an alert when webgl context is lost. To make your
              // application robust, you may want to override this behavior before shipping!
              // See http://www.khronos.org/registry/webgl/specs/latest/1.0/#5.15.2
              canvas.addEventListener("webglcontextlost", function(e) { alert('WebGL context lost. You will need to reload the page.'); e.preventDefault(); }, false);

              return canvas;
          })(),

          setStatus: function(text) {
              if (!Module.setStatus.last) Module.setStatus.last = { time: Date.now(), text: '' };
              if (text === Module.setStatus.text) return;
              var m = text.match(/([^(]+)\((\d+(\.\d+)?)\/(\d+)\)/);
              var now = Date.now();
              if (m && now - Date.now() < 30) return; // if this is a progress update, skip it if too soon
              if (m) {
                  text = m[1];
                  progressElement.value = parseInt(m[2])*100;
                  progressElement.max = parseInt(m[4])*100;
                  progressElement.hidden = false;
              } else {
                  progressElement.value = null;
                  progressElement.max = null;
                  progressElement.hidden = true;
              }
              statusElement.innerHTML = text;
          },

          totalDependencies: 0,

          monitorRunDependencies: function(left) {
              this.totalDependencies = Math.max(this.totalDependencies, left);
              Module.setStatus(left ? 'Preparing... (' + (this.totalDependencies-left) + '/' + this.totalDependencies + ')' : 'All downloads complete.');
          }

      };

      Module.setStatus('Downloading...');
      window.onerror = function() {
        Module.setStatus('Exception thrown, see JavaScript console');
        Module.setStatus = function(text) {
          if (text) Module.printErr('[post-exception status] ' + text);
        };
      };
    </script>
    {{{ SCRIPT }}}
  </body>
</html><|MERGE_RESOLUTION|>--- conflicted
+++ resolved
@@ -68,13 +68,7 @@
               // show imgui controls?
               if (hasParam('controls'))
               { 
-<<<<<<< HEAD
                   argv.push("-g");
-=======
-                  // we are in an iframe which has 'controls' property
-                  // start with '-g', which shows gui controls
-                  Module.arguments.push("-g");
->>>>>>> 09532b46
               }
 
               // model to be loaded 
@@ -97,16 +91,10 @@
               // texture to be used
               if (hasParam('texture'))
               {
-<<<<<<< HEAD
                   var [filename, pathname] = getFile(getParam('texture'));
                   FS.createPreloadedFile('./', filename, pathname, true, false);
                   argv.push("-t");
                   argv.push(filename);
-=======
-                  var filename = modelFileName.split('/').pop();
-                  Module.arguments = [filename];
-                  FS.createPreloadedFile('./', filename, modelFileName, true, false);
->>>>>>> 09532b46
               }
 
               // matcap specified as iframe attribute?
