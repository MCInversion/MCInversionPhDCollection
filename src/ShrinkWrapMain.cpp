--- conflicted
+++ resolved
@@ -57,10 +57,7 @@
 constexpr bool performMobiusStripVoxelization = false;
 constexpr bool performMetaballTest = false;
 constexpr bool performImportedObjMetricsEval = false;
-<<<<<<< HEAD
-=======
-constexpr bool performMMapImportTest = true;
->>>>>>> ab5b9366
+constexpr bool performMMapImportTest = false;
 
 [[nodiscard]] size_t CountBoundaryEdges(const pmp::SurfaceMesh& mesh)
 {
@@ -352,7 +349,6 @@
 				tau,
 				fieldIsoLevel,
 				3, // IcoSphereSubdivisionLevel
-				true, // UseUVMaps
 				PreComputeAdvectionDiffusionParams(0.5 * sdfBoxMaxDim, minSize),
 				{},
 				minSize, maxSize,
